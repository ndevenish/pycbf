[tool.poetry]
name = "pycbf"
version = "0.9.6.3.dev"
description = "An API for CBF/imgCIF Crystallographic Binary Files"
homepage="http://www.bernstein-plus-sons.com/software/CBF/"
authors = ["Herbert J. Bernstein <yaya@bernstein-plus-sons.com>", "Paul J. Ellis"]
maintainers = ["Nicholas Devenish <ndevenish@gmail.com>"]
license = "LGPL-2.1-or-later"
readme="README.md"
build = "build.py"
repository="https://github.com/ndevenish/pycbf"
classifiers = [
    "Development Status :: 4 - Beta",
    "Environment :: Console",
    "Intended Audience :: Developers",
    "Natural Language :: English",
    "License :: OSI Approved :: GNU Lesser General Public License v2 or later (LGPLv2+)",
    "Programming Language :: Python",
    "Topic :: Scientific/Engineering",
]
include = ["pycbf_wrap.c", "LICENCE.txt", "cbflib/src/*.c", "cbflib/include/*.h"]


[tool.poetry.dependencies]
python = ">=3.6.0"
numpy = ">=1.17"

[tool.poetry.dev-dependencies]
setuptools = "^56.1.0"
<<<<<<< HEAD
beautifulsoup4 = "^4.9.3"
html5lib = "^1.1"
=======
Cython = "^0.29.23"
toml = "^0.10.2"
pytest = "^6.2.4"
dials-data = {git = "https://github.com/ndevenish/data", rev = "pycbf"}
bump2version = "^1.0.1"
>>>>>>> 4ab9d548

[build-system]
requires = ["poetry-core>=1.0.0", "setuptools", "Cython~=0.29.23"]
build-backend = "poetry.core.masonry.api"

[tool.black]
exclude = "cbflib/|src/pycbf/__init__.py"

[tool.isort]
skip = [ "cbflib/", "setup.py", "src/pycbf/__init__.py"]

[tool.towncrier]
package = "pycbf"
package_dir = ".."
filename = "CHANGELOG.rst"<|MERGE_RESOLUTION|>--- conflicted
+++ resolved
@@ -27,16 +27,13 @@
 
 [tool.poetry.dev-dependencies]
 setuptools = "^56.1.0"
-<<<<<<< HEAD
 beautifulsoup4 = "^4.9.3"
 html5lib = "^1.1"
-=======
 Cython = "^0.29.23"
 toml = "^0.10.2"
 pytest = "^6.2.4"
 dials-data = {git = "https://github.com/ndevenish/data", rev = "pycbf"}
 bump2version = "^1.0.1"
->>>>>>> 4ab9d548
 
 [build-system]
 requires = ["poetry-core>=1.0.0", "setuptools", "Cython~=0.29.23"]
