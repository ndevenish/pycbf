--- conflicted
+++ resolved
@@ -33,10 +33,7 @@
     { version=">6", python=">=3.6"},
 ]
 setuptools = "^56.1.0"
-<<<<<<< HEAD
 Cython = "^0.29.23"
-=======
->>>>>>> f2d6ec0d
 toml = "^0.10.2"
 
 [build-system]
